--- conflicted
+++ resolved
@@ -15,11 +15,6 @@
     BeamlineContext, PathTemplateBackend, ScanNumberBackend, ScanService, Subdirectory,
     VisitService,
 };
-<<<<<<< HEAD
-use tokio::net::TcpListener;
-
-type SqliteGda = FallbackScanNumbering<SqliteScanPathService, GdaNumTracker>;
-=======
 use opentelemetry::trace::TracerProvider as _;
 use opentelemetry::{global, KeyValue};
 use opentelemetry_sdk::metrics::reader::{DefaultAggregationSelector, DefaultTemporalitySelector};
@@ -30,10 +25,13 @@
     DEPLOYMENT_ENVIRONMENT, SERVICE_NAME, SERVICE_VERSION,
 };
 use opentelemetry_semantic_conventions::SCHEMA_URL;
+use tokio::net::TcpListener;
 use tracing::{debug, instrument, Level};
 use tracing_opentelemetry::{MetricsLayer, OpenTelemetryLayer};
 use tracing_subscriber::layer::SubscriberExt;
 use tracing_subscriber::util::SubscriberInitExt as _;
+
+type SqliteGda = FallbackScanNumbering<SqliteScanPathService, GdaNumTracker>;
 
 fn resource() -> Resource {
     Resource::from_schema_url(
@@ -115,11 +113,10 @@
         opentelemetry::global::shutdown_tracer_provider();
     }
 }
->>>>>>> 6dd6cd08
 
 #[tokio::main]
 async fn main() -> Result<(), Box<dyn Error>> {
-    // let _otel = init_tracing_subscriber();
+    let _otel = init_tracing_subscriber();
     let backend = SqliteScanPathService::connect("./demo.db").await.unwrap();
     debug!("Using backend: {backend:?}");
 
